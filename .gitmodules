--- conflicted
+++ resolved
@@ -58,18 +58,10 @@
 	url = https://github.com/rust-lang-nursery/libbacktrace.git
 [submodule "src/tools/lldb"]
 	path = src/tools/lldb
-<<<<<<< HEAD
 	url = https://github.com/rust-lang-nursery/lldb.git
-	branch = rust-release-70
+	branch = rust-release-80-v1
 [submodule "src/tools/clang"]
 	path = src/tools/clang
 	url = https://github.com/rust-lang-nursery/clang.git
-	branch = release_70
-=======
-	url = https://github.com/rust-lang-nursery/lldb/
 	branch = rust-release-80-v1
-[submodule "src/tools/clang"]
-	path = src/tools/clang
-	url = https://github.com/rust-lang-nursery/clang/
-	branch = rust-release-80-v1
->>>>>>> 27e5457f
+  