// Copyright 2016 The Rust Project Developers. See the COPYRIGHT
// file at the top-level directory of this distribution and at
// http://rust-lang.org/COPYRIGHT.
//
// Licensed under the Apache License, Version 2.0 <LICENSE-APACHE or
// http://www.apache.org/licenses/LICENSE-2.0> or the MIT license
// <LICENSE-MIT or http://opensource.org/licenses/MIT>, at your
// option. This file may not be copied, modified, or distributed
// except according to those terms.

//! This pass type-checks the MIR to ensure it is not broken.
#![allow(unreachable_code)]

use rustc::infer::{self, InferCtxt, InferOk};
use rustc::traits;
use rustc::ty::fold::TypeFoldable;
use rustc::ty::{self, Ty, TyCtxt, TypeVariants};
use rustc::middle::const_val::ConstVal;
use rustc::mir::*;
use rustc::mir::tcx::LvalueTy;
use rustc::mir::transform::{MirPass, MirSource};
use rustc::mir::visit::Visitor;
use std::fmt;
use syntax::ast;
use syntax_pos::{Span, DUMMY_SP};

use rustc_data_structures::fx::FxHashSet;
use rustc_data_structures::indexed_vec::Idx;

fn mirbug(tcx: TyCtxt, span: Span, msg: &str) {
    tcx.sess.diagnostic().span_bug(span, msg);
}

macro_rules! span_mirbug {
    ($context:expr, $elem:expr, $($message:tt)*) => ({
        mirbug($context.tcx(), $context.last_span,
               &format!("broken MIR in {:?} ({:?}): {}",
                        $context.body_id,
                        $elem,
                        format_args!($($message)*)))
    })
}

macro_rules! span_mirbug_and_err {
    ($context:expr, $elem:expr, $($message:tt)*) => ({
        {
            span_mirbug!($context, $elem, $($message)*);
            $context.error()
        }
    })
}

enum FieldAccessError {
    OutOfRange { field_count: usize }
}

/// Verifies that MIR types are sane to not crash further checks.
///
/// The sanitize_XYZ methods here take an MIR object and compute its
/// type, calling `span_mirbug` and returning an error type if there
/// is a problem.
struct TypeVerifier<'a, 'b: 'a, 'gcx: 'b+'tcx, 'tcx: 'b> {
    cx: &'a mut TypeChecker<'b, 'gcx, 'tcx>,
    mir: &'a Mir<'tcx>,
    last_span: Span,
    body_id: ast::NodeId,
    errors_reported: bool
}

impl<'a, 'b, 'gcx, 'tcx> Visitor<'tcx> for TypeVerifier<'a, 'b, 'gcx, 'tcx> {
    fn visit_span(&mut self, span: &Span) {
        if *span != DUMMY_SP {
            self.last_span = *span;
        }
    }

    fn visit_lvalue(&mut self,
                    lvalue: &Lvalue<'tcx>,
                    _context: visit::LvalueContext,
                    location: Location) {
        self.sanitize_lvalue(lvalue, location);
    }

    fn visit_constant(&mut self, constant: &Constant<'tcx>, location: Location) {
        self.super_constant(constant, location);
        self.sanitize_type(constant, constant.ty);
    }

    fn visit_rvalue(&mut self, rvalue: &Rvalue<'tcx>, location: Location) {
        self.super_rvalue(rvalue, location);
        let rval_ty = rvalue.ty(self.mir, self.tcx());
        self.sanitize_type(rvalue, rval_ty);
    }

    fn visit_local_decl(&mut self, local_decl: &LocalDecl<'tcx>) {
        self.super_local_decl(local_decl);
        self.sanitize_type(local_decl, local_decl.ty);
    }

    fn visit_mir(&mut self, mir: &Mir<'tcx>) {
        self.sanitize_type(&"return type", mir.return_ty);
        for local_decl in &mir.local_decls {
            self.sanitize_type(local_decl, local_decl.ty);
        }
        if self.errors_reported {
            return;
        }
        self.super_mir(mir);
    }
}

impl<'a, 'b, 'gcx, 'tcx> TypeVerifier<'a, 'b, 'gcx, 'tcx> {
    fn new(cx: &'a mut TypeChecker<'b, 'gcx, 'tcx>, mir: &'a Mir<'tcx>) -> Self {
        TypeVerifier {
<<<<<<< HEAD
            body_id: cx.body_id,
            cx: cx,
            mir: mir,
=======
            cx,
            mir,
>>>>>>> c8862468
            last_span: mir.span,
            errors_reported: false
        }
    }

    fn tcx(&self) -> TyCtxt<'a, 'gcx, 'tcx> {
        self.cx.infcx.tcx
    }

    fn sanitize_type(&mut self, parent: &fmt::Debug, ty: Ty<'tcx>) -> Ty<'tcx> {
        if ty.needs_infer() || ty.has_escaping_regions() || ty.references_error() {
            span_mirbug_and_err!(self, parent, "bad type {:?}", ty)
        } else {
            ty
        }
    }

    fn sanitize_lvalue(&mut self, lvalue: &Lvalue<'tcx>, location: Location) -> LvalueTy<'tcx> {
        debug!("sanitize_lvalue: {:?}", lvalue);
        match *lvalue {
            Lvalue::Local(index) => LvalueTy::Ty { ty: self.mir.local_decls[index].ty },
            Lvalue::Static(box Static { def_id, ty: sty }) => {
                let sty = self.sanitize_type(lvalue, sty);
                let ty = self.tcx().type_of(def_id);
                let ty = self.cx.normalize(&ty);
                if let Err(terr) = self.cx.eq_types(self.last_span, ty, sty) {
                    span_mirbug!(
                        self, lvalue, "bad static type ({:?}: {:?}): {:?}",
                        ty, sty, terr);
                }
                LvalueTy::Ty { ty: sty }

            },
            Lvalue::Projection(ref proj) => {
                let base_ty = self.sanitize_lvalue(&proj.base, location);
                if let LvalueTy::Ty { ty } = base_ty {
                    if ty.references_error() {
                        assert!(self.errors_reported);
                        return LvalueTy::Ty { ty: self.tcx().types.err };
                    }
                }
                self.sanitize_projection(base_ty, &proj.elem, lvalue, location)
            }
        }
    }

    fn sanitize_projection(&mut self,
                           base: LvalueTy<'tcx>,
                           pi: &LvalueElem<'tcx>,
                           lvalue: &Lvalue<'tcx>,
                           location: Location)
                           -> LvalueTy<'tcx> {
        debug!("sanitize_projection: {:?} {:?} {:?}", base, pi, lvalue);
        let tcx = self.tcx();
        let base_ty = base.to_ty(tcx);
        let span = self.last_span;
        match *pi {
            ProjectionElem::Deref => {
                let deref_ty = base_ty.builtin_deref(true, ty::LvaluePreference::NoPreference);
                LvalueTy::Ty {
                    ty: deref_ty.map(|t| t.ty).unwrap_or_else(|| {
                        span_mirbug_and_err!(
                            self, lvalue, "deref of non-pointer {:?}", base_ty)
                    })
                }
            }
            ProjectionElem::Index(ref i) => {
                self.visit_operand(i, location);
                let index_ty = i.ty(self.mir, tcx);
                if index_ty != tcx.types.usize {
                    LvalueTy::Ty {
                        ty: span_mirbug_and_err!(self, i, "index by non-usize {:?}", i)
                    }
                } else {
                    LvalueTy::Ty {
                        ty: base_ty.builtin_index().unwrap_or_else(|| {
                            span_mirbug_and_err!(
                                self, lvalue, "index of non-array {:?}", base_ty)
                        })
                    }
                }
            }
            ProjectionElem::ConstantIndex { .. } => {
                // consider verifying in-bounds
                LvalueTy::Ty {
                    ty: base_ty.builtin_index().unwrap_or_else(|| {
                        span_mirbug_and_err!(
                            self, lvalue, "index of non-array {:?}", base_ty)
                    })
                }
            }
            ProjectionElem::Subslice { from, to } => {
                LvalueTy::Ty {
                    ty: match base_ty.sty {
                        ty::TyArray(inner, size) => {
                            let min_size = (from as usize) + (to as usize);
                            if let Some(rest_size) = size.checked_sub(min_size) {
                                tcx.mk_array(inner, rest_size)
                            } else {
                                span_mirbug_and_err!(
                                    self, lvalue, "taking too-small slice of {:?}", base_ty)
                            }
                        }
                        ty::TySlice(..) => base_ty,
                        _ => {
                            span_mirbug_and_err!(
                                self, lvalue, "slice of non-array {:?}", base_ty)
                        }
                    }
                }
            }
            ProjectionElem::Downcast(adt_def1, index) =>
                match base_ty.sty {
                    ty::TyAdt(adt_def, substs) if adt_def.is_enum() && adt_def == adt_def1 => {
                        if index >= adt_def.variants.len() {
                            LvalueTy::Ty {
                                ty: span_mirbug_and_err!(
                                    self,
                                    lvalue,
                                    "cast to variant #{:?} but enum only has {:?}",
                                    index,
                                    adt_def.variants.len())
                            }
                        } else {
                            LvalueTy::Downcast {
                                adt_def,
                                substs,
                                variant_index: index
                            }
                        }
                    }
                    _ => LvalueTy::Ty {
                        ty: span_mirbug_and_err!(
                            self, lvalue, "can't downcast {:?} as {:?}",
                            base_ty, adt_def1)
                    }
                },
            ProjectionElem::Field(field, fty) => {
                let fty = self.sanitize_type(lvalue, fty);
                match self.field_ty(lvalue, base, field) {
                    Ok(ty) => {
                        if let Err(terr) = self.cx.eq_types(span, ty, fty) {
                            span_mirbug!(
                                self, lvalue, "bad field access ({:?}: {:?}): {:?}",
                                ty, fty, terr);
                        }
                    }
                    Err(FieldAccessError::OutOfRange { field_count }) => {
                        span_mirbug!(
                            self, lvalue, "accessed field #{} but variant only has {}",
                            field.index(), field_count)
                    }
                }
                LvalueTy::Ty { ty: fty }
            }
        }
    }

    fn error(&mut self) -> Ty<'tcx> {
        self.errors_reported = true;
        self.tcx().types.err
    }

    fn field_ty(&mut self,
                parent: &fmt::Debug,
                base_ty: LvalueTy<'tcx>,
                field: Field)
                -> Result<Ty<'tcx>, FieldAccessError>
    {
        let tcx = self.tcx();

        let (variant, substs) = match base_ty {
            LvalueTy::Downcast { adt_def, substs, variant_index } => {
                (&adt_def.variants[variant_index], substs)
            }
            LvalueTy::Ty { ty } => match ty.sty {
                ty::TyAdt(adt_def, substs) if adt_def.is_univariant() => {
                        (&adt_def.variants[0], substs)
                    }
                ty::TyClosure(def_id, substs) => {
                    return match substs.upvar_tys(def_id, tcx).nth(field.index()) {
                        Some(ty) => Ok(ty),
                        None => Err(FieldAccessError::OutOfRange {
                            field_count: substs.upvar_tys(def_id, tcx).count()
                        })
                    }
                }
                ty::TyGenerator(def_id, substs, _) => {
                    // Try upvars first. `field_tys` requires final optimized MIR.
                    if let Some(ty) = substs.upvar_tys(def_id, tcx).nth(field.index()) {
                        return Ok(ty);
                    }

                    return match substs.field_tys(def_id, tcx).nth(field.index()) {
                        Some(ty) => Ok(ty),
                        None => Err(FieldAccessError::OutOfRange {
                            field_count: substs.field_tys(def_id, tcx).count() + 1
                        })
                    }
                }
                ty::TyTuple(tys, _) => {
                    return match tys.get(field.index()) {
                        Some(&ty) => Ok(ty),
                        None => Err(FieldAccessError::OutOfRange {
                            field_count: tys.len()
                        })
                    }
                }
                _ => return Ok(span_mirbug_and_err!(
                    self, parent, "can't project out of {:?}", base_ty))
            }
        };

        if let Some(field) = variant.fields.get(field.index()) {
            Ok(self.cx.normalize(&field.ty(tcx, substs)))
        } else {
            Err(FieldAccessError::OutOfRange { field_count: variant.fields.len() })
        }
    }
}

pub struct TypeChecker<'a, 'gcx: 'a+'tcx, 'tcx: 'a> {
    infcx: &'a InferCtxt<'a, 'gcx, 'tcx>,
    param_env: ty::ParamEnv<'gcx>,
    fulfillment_cx: traits::FulfillmentContext<'tcx>,
    last_span: Span,
    body_id: ast::NodeId,
    reported_errors: FxHashSet<(Ty<'tcx>, Span)>,
}

impl<'a, 'gcx, 'tcx> TypeChecker<'a, 'gcx, 'tcx> {
    fn new(infcx: &'a InferCtxt<'a, 'gcx, 'tcx>,
           body_id: ast::NodeId,
           param_env: ty::ParamEnv<'gcx>)
           -> Self {
        TypeChecker {
            infcx,
            fulfillment_cx: traits::FulfillmentContext::new(),
            last_span: DUMMY_SP,
            body_id,
            param_env,
            reported_errors: FxHashSet(),
        }
    }

    fn misc(&self, span: Span) -> traits::ObligationCause<'tcx> {
        traits::ObligationCause::misc(span, self.body_id)
    }

    pub fn register_infer_ok_obligations<T>(&mut self, infer_ok: InferOk<'tcx, T>) -> T {
        for obligation in infer_ok.obligations {
            self.fulfillment_cx.register_predicate_obligation(self.infcx, obligation);
        }
        infer_ok.value
    }

    fn sub_types(&mut self, sub: Ty<'tcx>, sup: Ty<'tcx>)
                 -> infer::UnitResult<'tcx>
    {
        self.infcx.at(&self.misc(self.last_span), self.param_env)
                  .sup(sup, sub)
                  .map(|ok| self.register_infer_ok_obligations(ok))
    }

    fn eq_types(&mut self, span: Span, a: Ty<'tcx>, b: Ty<'tcx>)
                -> infer::UnitResult<'tcx>
    {
        self.infcx.at(&self.misc(span), self.param_env)
                  .eq(b, a)
                  .map(|ok| self.register_infer_ok_obligations(ok))
    }

    fn tcx(&self) -> TyCtxt<'a, 'gcx, 'tcx> {
        self.infcx.tcx
    }

    fn check_stmt(&mut self, mir: &Mir<'tcx>, stmt: &Statement<'tcx>) {
        debug!("check_stmt: {:?}", stmt);
        let tcx = self.tcx();
        match stmt.kind {
            StatementKind::Assign(ref lv, ref rv) => {
                let lv_ty = lv.ty(mir, tcx).to_ty(tcx);
                let rv_ty = rv.ty(mir, tcx);
                if let Err(terr) = self.sub_types(rv_ty, lv_ty) {
                    span_mirbug!(self, stmt, "bad assignment ({:?} = {:?}): {:?}",
                                 lv_ty, rv_ty, terr);
                }
            }
            StatementKind::SetDiscriminant{ ref lvalue, variant_index } => {
                let lvalue_type = lvalue.ty(mir, tcx).to_ty(tcx);
                let adt = match lvalue_type.sty {
                    TypeVariants::TyAdt(adt, _) if adt.is_enum() => adt,
                    _ => {
                        span_bug!(stmt.source_info.span,
                                  "bad set discriminant ({:?} = {:?}): lhs is not an enum",
                                  lvalue,
                                  variant_index);
                    }
                };
                if variant_index >= adt.variants.len() {
                     span_bug!(stmt.source_info.span,
                               "bad set discriminant ({:?} = {:?}): value of of range",
                               lvalue,
                               variant_index);
                };
            }
            StatementKind::StorageLive(ref lv) |
            StatementKind::StorageDead(ref lv) => {
                match *lv {
                    Lvalue::Local(_) => {}
                    _ => {
                        span_mirbug!(self, stmt, "bad lvalue: expected local");
                    }
                }
            }
            StatementKind::InlineAsm { .. } |
            StatementKind::EndRegion(_) |
            StatementKind::Validate(..) |
            StatementKind::Nop => {}
        }
    }

    fn check_terminator(&mut self,
                        mir: &Mir<'tcx>,
                        term: &Terminator<'tcx>) {
        debug!("check_terminator: {:?}", term);
        let tcx = self.tcx();
        match term.kind {
            TerminatorKind::Goto { .. } |
            TerminatorKind::Resume |
            TerminatorKind::Return |
            TerminatorKind::GeneratorDrop |
            TerminatorKind::Unreachable |
            TerminatorKind::Drop { .. } => {
                // no checks needed for these
            }


            TerminatorKind::DropAndReplace {
                ref location,
                ref value,
                ..
            } => {
                let lv_ty = location.ty(mir, tcx).to_ty(tcx);
                let rv_ty = value.ty(mir, tcx);
                if let Err(terr) = self.sub_types(rv_ty, lv_ty) {
                    span_mirbug!(self, term, "bad DropAndReplace ({:?} = {:?}): {:?}",
                                 lv_ty, rv_ty, terr);
                }
            }
            TerminatorKind::SwitchInt { ref discr, switch_ty, .. } => {
                let discr_ty = discr.ty(mir, tcx);
                if let Err(terr) = self.sub_types(discr_ty, switch_ty) {
                    span_mirbug!(self, term, "bad SwitchInt ({:?} on {:?}): {:?}",
                                 switch_ty, discr_ty, terr);
                }
                if !switch_ty.is_integral() && !switch_ty.is_char() &&
                    !switch_ty.is_bool()
                {
                    span_mirbug!(self, term, "bad SwitchInt discr ty {:?}",switch_ty);
                }
                // FIXME: check the values
            }
            TerminatorKind::Call { ref func, ref args, ref destination, .. } => {
                let func_ty = func.ty(mir, tcx);
                debug!("check_terminator: call, func_ty={:?}", func_ty);
                let sig = match func_ty.sty {
                    ty::TyFnDef(..) | ty::TyFnPtr(_) => func_ty.fn_sig(tcx),
                    _ => {
                        span_mirbug!(self, term, "call to non-function {:?}", func_ty);
                        return;
                    }
                };
                let sig = tcx.erase_late_bound_regions(&sig);
                let sig = self.normalize(&sig);
                self.check_call_dest(mir, term, &sig, destination);

                if self.is_box_free(func) {
                    self.check_box_free_inputs(mir, term, &sig, args);
                } else {
                    self.check_call_inputs(mir, term, &sig, args);
                }
            }
            TerminatorKind::Assert { ref cond, ref msg, .. } => {
                let cond_ty = cond.ty(mir, tcx);
                if cond_ty != tcx.types.bool {
                    span_mirbug!(self, term, "bad Assert ({:?}, not bool", cond_ty);
                }

                if let AssertMessage::BoundsCheck { ref len, ref index } = *msg {
                    if len.ty(mir, tcx) != tcx.types.usize {
                        span_mirbug!(self, len, "bounds-check length non-usize {:?}", len)
                    }
                    if index.ty(mir, tcx) != tcx.types.usize {
                        span_mirbug!(self, index, "bounds-check index non-usize {:?}", index)
                    }
                }
            }
            TerminatorKind::Yield { ref value, .. } => {
                let value_ty = value.ty(mir, tcx);
                match mir.yield_ty {
                    None => span_mirbug!(self, term, "yield in non-generator"),
                    Some(ty) => {
                        if let Err(terr) = self.sub_types(value_ty, ty) {
                            span_mirbug!(self,
                                term,
                                "type of yield value is {:?}, but the yield type is {:?}: {:?}",
                                value_ty,
                                ty,
                                terr);
                        }
                    }
                }
            }
        }
    }

    fn check_call_dest(&mut self,
                       mir: &Mir<'tcx>,
                       term: &Terminator<'tcx>,
                       sig: &ty::FnSig<'tcx>,
                       destination: &Option<(Lvalue<'tcx>, BasicBlock)>) {
        let tcx = self.tcx();
        match *destination {
            Some((ref dest, _)) => {
                let dest_ty = dest.ty(mir, tcx).to_ty(tcx);
                if let Err(terr) = self.sub_types(sig.output(), dest_ty) {
                    span_mirbug!(self, term,
                                 "call dest mismatch ({:?} <- {:?}): {:?}",
                                 dest_ty, sig.output(), terr);
                }
            },
            None => {
                // FIXME(canndrew): This is_never should probably be an is_uninhabited
                if !sig.output().is_never() {
                    span_mirbug!(self, term, "call to converging function {:?} w/o dest", sig);
                }
            },
        }
    }

    fn check_call_inputs(&mut self,
                         mir: &Mir<'tcx>,
                         term: &Terminator<'tcx>,
                         sig: &ty::FnSig<'tcx>,
                         args: &[Operand<'tcx>])
    {
        debug!("check_call_inputs({:?}, {:?})", sig, args);
        if args.len() < sig.inputs().len() ||
           (args.len() > sig.inputs().len() && !sig.variadic) {
            span_mirbug!(self, term, "call to {:?} with wrong # of args", sig);
        }
        for (n, (fn_arg, op_arg)) in sig.inputs().iter().zip(args).enumerate() {
            let op_arg_ty = op_arg.ty(mir, self.tcx());
            if let Err(terr) = self.sub_types(op_arg_ty, fn_arg) {
                span_mirbug!(self, term, "bad arg #{:?} ({:?} <- {:?}): {:?}",
                             n, fn_arg, op_arg_ty, terr);
            }
        }
    }

    fn is_box_free(&self, operand: &Operand<'tcx>) -> bool {
        match operand {
            &Operand::Constant(box Constant {
                literal: Literal::Value {
                    value: ConstVal::Function(def_id, _), ..
                }, ..
            }) => {
                Some(def_id) == self.tcx().lang_items.box_free_fn()
            }
            _ => false,
        }
    }

    fn check_box_free_inputs(&mut self,
                             mir: &Mir<'tcx>,
                             term: &Terminator<'tcx>,
                             sig: &ty::FnSig<'tcx>,
                             args: &[Operand<'tcx>])
    {
        debug!("check_box_free_inputs");

        // box_free takes a Box as a pointer. Allow for that.

        if sig.inputs().len() != 1 {
            span_mirbug!(self, term, "box_free should take 1 argument");
            return;
        }

        let pointee_ty = match sig.inputs()[0].sty {
            ty::TyRawPtr(mt) => mt.ty,
            _ => {
                span_mirbug!(self, term, "box_free should take a raw ptr");
                return;
            }
        };

        if args.len() != 1 {
            span_mirbug!(self, term, "box_free called with wrong # of args");
            return;
        }

        let ty = args[0].ty(mir, self.tcx());
        let arg_ty = match ty.sty {
            ty::TyRawPtr(mt) => mt.ty,
            ty::TyAdt(def, _) if def.is_box() => ty.boxed_ty(),
            _ => {
                span_mirbug!(self, term, "box_free called with bad arg ty");
                return;
            }
        };

        if let Err(terr) = self.sub_types(arg_ty, pointee_ty) {
            span_mirbug!(self, term, "bad box_free arg ({:?} <- {:?}): {:?}",
                         pointee_ty, arg_ty, terr);
        }
    }

    fn check_iscleanup(&mut self, mir: &Mir<'tcx>, block: &BasicBlockData<'tcx>)
    {
        let is_cleanup = block.is_cleanup;
        self.last_span = block.terminator().source_info.span;
        match block.terminator().kind {
            TerminatorKind::Goto { target } =>
                self.assert_iscleanup(mir, block, target, is_cleanup),
            TerminatorKind::SwitchInt { ref targets, .. } => {
                for target in targets {
                    self.assert_iscleanup(mir, block, *target, is_cleanup);
                }
            }
            TerminatorKind::Resume => {
                if !is_cleanup {
                    span_mirbug!(self, block, "resume on non-cleanup block!")
                }
            }
            TerminatorKind::Return => {
                if is_cleanup {
                    span_mirbug!(self, block, "return on cleanup block")
                }
            }
            TerminatorKind::GeneratorDrop { .. } => {
                if is_cleanup {
                    span_mirbug!(self, block, "generator_drop in cleanup block")
                }
            }
            TerminatorKind::Yield { resume, drop, .. } => {
                if is_cleanup {
                    span_mirbug!(self, block, "yield in cleanup block")
                }
                self.assert_iscleanup(mir, block, resume, is_cleanup);
                if let Some(drop) = drop {
                    self.assert_iscleanup(mir, block, drop, is_cleanup);
                }
            }
            TerminatorKind::Unreachable => {}
            TerminatorKind::Drop { target, unwind, .. } |
            TerminatorKind::DropAndReplace { target, unwind, .. } |
            TerminatorKind::Assert { target, cleanup: unwind, .. } => {
                self.assert_iscleanup(mir, block, target, is_cleanup);
                if let Some(unwind) = unwind {
                    if is_cleanup {
                        span_mirbug!(self, block, "unwind on cleanup block")
                    }
                    self.assert_iscleanup(mir, block, unwind, true);
                }
            }
            TerminatorKind::Call { ref destination, cleanup, .. } => {
                if let &Some((_, target)) = destination {
                    self.assert_iscleanup(mir, block, target, is_cleanup);
                }
                if let Some(cleanup) = cleanup {
                    if is_cleanup {
                        span_mirbug!(self, block, "cleanup on cleanup block")
                    }
                    self.assert_iscleanup(mir, block, cleanup, true);
                }
            }
        }
    }

    fn assert_iscleanup(&mut self,
                        mir: &Mir<'tcx>,
                        ctxt: &fmt::Debug,
                        bb: BasicBlock,
                        iscleanuppad: bool)
    {
        if mir[bb].is_cleanup != iscleanuppad {
            span_mirbug!(self, ctxt, "cleanuppad mismatch: {:?} should be {:?}",
                         bb, iscleanuppad);
        }
    }

    fn check_local(&mut self, mir: &Mir<'gcx>, local: Local, local_decl: &LocalDecl<'gcx>) {
        match mir.local_kind(local) {
            LocalKind::ReturnPointer | LocalKind::Arg => {
                // return values of normal functions are required to be
                // sized by typeck, but return values of ADT constructors are
                // not because we don't include a `Self: Sized` bounds on them.
                //
                // Unbound parts of arguments were never required to be Sized
                // - maybe we should make that a warning.
                return
            }
            LocalKind::Var | LocalKind::Temp => {}
        }

        let span = local_decl.source_info.span;
        let ty = local_decl.ty;
        if !ty.is_sized(self.tcx().global_tcx(), self.param_env, span) {
            // in current MIR construction, all non-control-flow rvalue
            // expressions evaluate through `as_temp` or `into` a return
            // slot or local, so to find all unsized rvalues it is enough
            // to check all temps, return slots and locals.
            if let None = self.reported_errors.replace((ty, span)) {
                span_err!(self.tcx().sess, span, E0161,
                          "cannot move a value of type {0}: the size of {0} \
                           cannot be statically determined", ty);
            }
        }
    }

    fn typeck_mir(&mut self, mir: &Mir<'gcx>) {
        self.last_span = mir.span;
        debug!("run_on_mir: {:?}", mir.span);

        for (local, local_decl) in mir.local_decls.iter_enumerated() {
            self.check_local(mir, local, local_decl);
        }

        for block in mir.basic_blocks() {
            for stmt in &block.statements {
                if stmt.source_info.span != DUMMY_SP {
                    self.last_span = stmt.source_info.span;
                }
                self.check_stmt(mir, stmt);
            }

            self.check_terminator(mir, block.terminator());
            self.check_iscleanup(mir, block);
        }
    }


    fn normalize<T>(&mut self, value: &T) -> T
        where T: fmt::Debug + TypeFoldable<'tcx>
    {
        let mut selcx = traits::SelectionContext::new(self.infcx);
        let cause = traits::ObligationCause::misc(self.last_span, ast::CRATE_NODE_ID);
        let traits::Normalized { value, obligations } =
            traits::normalize(&mut selcx, self.param_env, cause, value);

        debug!("normalize: value={:?} obligations={:?}",
               value,
               obligations);

        let fulfill_cx = &mut self.fulfillment_cx;
        for obligation in obligations {
            fulfill_cx.register_predicate_obligation(self.infcx, obligation);
        }

        value
    }

    fn verify_obligations(&mut self, mir: &Mir<'tcx>) {
        self.last_span = mir.span;
        if let Err(e) = self.fulfillment_cx.select_all_or_error(self.infcx) {
            span_mirbug!(self, "", "errors selecting obligation: {:?}",
                         e);
        }
    }
}

pub struct TypeckMir;

impl TypeckMir {
    pub fn new() -> Self {
        TypeckMir
    }
}

impl MirPass for TypeckMir {
    fn run_pass<'a, 'tcx>(&self,
                          tcx: TyCtxt<'a, 'tcx, 'tcx>,
                          src: MirSource,
                          mir: &mut Mir<'tcx>) {
        let item_id = src.item_id();
        let def_id = tcx.hir.local_def_id(item_id);
        debug!("run_pass: {:?}", def_id);

        if tcx.sess.err_count() > 0 {
            // compiling a broken program can obviously result in a
            // broken MIR, so try not to report duplicate errors.
            return;
        }
        let param_env = tcx.param_env(def_id);
        tcx.infer_ctxt().enter(|infcx| {
            let mut checker = TypeChecker::new(&infcx, item_id, param_env);
            {
                let mut verifier = TypeVerifier::new(&mut checker, mir);
                verifier.visit_mir(mir);
                if verifier.errors_reported {
                    // don't do further checks to avoid ICEs
                    return;
                }
            }
            checker.typeck_mir(mir);
            checker.verify_obligations(mir);
        });
    }
}<|MERGE_RESOLUTION|>--- conflicted
+++ resolved
@@ -112,14 +112,9 @@
 impl<'a, 'b, 'gcx, 'tcx> TypeVerifier<'a, 'b, 'gcx, 'tcx> {
     fn new(cx: &'a mut TypeChecker<'b, 'gcx, 'tcx>, mir: &'a Mir<'tcx>) -> Self {
         TypeVerifier {
-<<<<<<< HEAD
-            body_id: cx.body_id,
-            cx: cx,
-            mir: mir,
-=======
             cx,
             mir,
->>>>>>> c8862468
+            body_id: cx.body_id,
             last_span: mir.span,
             errors_reported: false
         }
