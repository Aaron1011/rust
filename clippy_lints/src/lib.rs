--- conflicted
+++ resolved
@@ -1079,10 +1079,7 @@
         single_char_binding_names_threshold,
     });
     store.register_early_pass(|| box unnested_or_patterns::UnnestedOrPatterns);
-<<<<<<< HEAD
-=======
     store.register_late_pass(|| box macro_use::MacroUseImports::default());
->>>>>>> 74270651
 
     store.register_group(true, "clippy::restriction", Some("clippy_restriction"), vec![
         LintId::of(&arithmetic::FLOAT_ARITHMETIC),
